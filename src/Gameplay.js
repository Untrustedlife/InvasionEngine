//Game mechanics - input, movement, combat, AI, level progression

import {
  btnReset,
  btnToggleMap,
  msg,
  hpBar,
  ammoBar,
  hpText,
  ammoText,
  cMini,
} from "./Dom.js";
import { clamp } from "./Utils.js";
import { rollDice, chooseRandomElementFromArray } from "./UntrustedUtils.js";
import { resumeAudio, SFX, ensureShooterMusic } from "./Audio.js";
import { cameraBasis } from "./Camera.js";
import { zBuffer } from "./Render.js";
import { projectSprite } from "./Projection.js";
import { gameStateObject, EXIT_POS, START_POS, mapDefinitions } from "./Map.js";
import { player, collisionRadius, wave, setWave } from "./Player.js";
import { isSolidTile, collide } from "./Collision.js";
import { ChangeMapLevel, tryCooldown } from "./Main.js";
import {
  ARROWS_FROM_QUIVER,
  FAR_PLANE,
  HEALTH_FROM_FOOD,
  ENTITY_DAMAGE,
  MELEE_RANGE,
  WEAPON_COOLDOWN,
<<<<<<< HEAD
  MAX_SPEED,
=======
>>>>>>> c263121e
} from "./Constants.js";
import { sprites, wolfIdle, barrel, arrowQuiver, bow } from "./Sprites.js";
import { entityTypes, spawnEntity } from "./Entities.js";

//Used so that you are forced to play through all levels before it randomizes
let order = 0;
export const keys = new Set();
let dragging = false;
let lastMouseX = 0;
let exitPending = false; //debounce exit transitions

export function wireInput(canvas) {
  window.addEventListener("keydown", (e) => {
    keys.add(e.code);
    resumeAudio();
    ensureShooterMusic();
    if (e.code === "Space") {
      e.preventDefault();
      fire();
    }
    if (e.code === "KeyM") {
      e.preventDefault();
      cMini.classList.toggle("visible");
    }
  });
  window.addEventListener("keyup", (e) => keys.delete(e.code));
  canvas.addEventListener("mousedown", (e) => {
    if (e.button === 0) {
      fire();
    }
    dragging = true;
    lastMouseX = e.clientX;
    resumeAudio();
    ensureShooterMusic();
  });
  window.addEventListener("mouseup", () => (dragging = false));
  window.addEventListener("mousemove", (e) => {
    if (dragging) {
      const dx = e.clientX - lastMouseX;
      lastMouseX = e.clientX;
      player.a += dx * 0.0035;
    }
  });
  btnReset.onclick = () => hardReset();
  btnToggleMap.onclick = () => cMini.classList.toggle("visible");
}

export function move(dt) {
  const run = keys.has("ShiftLeft") || keys.has("ShiftRight");
  const rot = player.rotSpeed * dt;
  const accel = player.accel * dt * dt;
  const dirX = Math.cos(player.a);
  const dirY = Math.sin(player.a);
  const leftX = -dirY;
  const leftY = dirX;
  const speed = Math.sqrt(player.velX * player.velX + player.velY * player.velY);

  //Update weapon animation each turn
  if (player.weaponAnim > WEAPON_COOLDOWN) {
    // done with animation
    player.weaponAnim = -1.0;
  }
  if (player.weaponAnim >= 0.0) {
    //add delta time
    player.weaponAnim += dt;
  }

  //deceleration
  const friction = 4.0
  let fdirX = -player.velX / speed;
  let fdirY = -player.velY / speed;
  
  if(Math.abs(player.velX) < 0.001){ 
	player.velX = 0.0
  }else{
  	player.velX += fdirX * friction * dt * dt;
  }

  if(Math.abs(player.velY) < 0.001){ 
	  player.velY = 0.0
  }else{
  	player.velY += fdirY * friction * dt * dt;
  }

	
  player.isMoving = false;
  let ax = 0,
    ay = 0;
  if (keys.has("ArrowLeft")) {
    player.a -= rot;
  }
  if (keys.has("ArrowRight")) {
    player.a += rot;
  }
  if (keys.has("ArrowUp") || keys.has("KeyW")) {
    ax += dirX * accel;
    ay += dirY * accel;
    player.isMoving = true;
  }
  if (keys.has("ArrowDown") || keys.has("KeyS")) {
    ax -= dirX * accel;
    ay -= dirY * accel;
    player.isMoving = true;
  }
  if (keys.has("KeyA")) {
    ax -= leftX * accel;
    ay -= leftY * accel;
    player.isMoving = true;
  }
  if (keys.has("KeyD")) {
    ax += leftX * accel;
    ay += leftY * accel;
    player.isMoving = true;
  }

  player.velX += ax;
  player.velY += ay;

  const newSpeed = Math.sqrt(player.velX * player.velX + player.velY * player.velY);

  if(newSpeed > MAX_SPEED){
    player.velX *= MAX_SPEED / newSpeed;
    player.velY *= MAX_SPEED / newSpeed;
  }

  const nx = player.x + player.velX,
    ny = player.y + player.velY;
  if (!collide(nx, player.y, collisionRadius)) {
    player.x = nx;
  } else{
    player.velX = 0;
  }
  if (!collide(player.x, ny, collisionRadius)) {
    player.y = ny;
  }else{
    player.velY = 0;
  }
}

export function fire() {
  if (player.weaponAnim >= 0.0) {
    return;
  }
  player.weaponAnim = 0.0;
  updateBars();
  SFX.shot();

  const basis = cameraBasis();
  const hit = pickSpriteAtCenter(basis);

  if (!hit) {
    return;
  }
  const p = projectSprite(hit, basis);
  if (p.depth > MELEE_RANGE) {
    return;
  }

  switch (hit.type) {
    case "arrows":
      hit.alive = false;
      player.ammo = Math.min(60, player.ammo + ARROWS_FROM_QUIVER);
      updateBars();
      addMsg(`Arrows +${ARROWS_FROM_QUIVER}`);
      SFX.pickup();
      break;
    default:
      if (hit.onHit) {
        hit.onHit(hit, true);
      }
      break;
  }
}

export function autoPickup() {
  for (const s of sprites) {
    if (!s.alive) {
      continue;
    }
    const d = Math.hypot(s.x - player.x, s.y - player.y);
    if (d >= 0.6) {
      continue;
    }
    switch (s.type) {
      case "arrows":
        s.alive = false;
        player.ammo = Math.min(60, player.ammo + ARROWS_FROM_QUIVER);
        updateBars();
        SFX.pickup();
        addMsg(`Arrows +${ARROWS_FROM_QUIVER}`);
        break;
      default:
        if (s.onTouch) {
          s.onTouch(s);
        }
        break;
    }
  }
}

export function checkExit() {
  if (exitPending) {
    return;
  } //debounce while transitioning
  const px = player.x | 0,
    py = player.y | 0;
  if (gameStateObject.MAP[py][px] === 5) {
    SFX.portal();
    addMsg(`Floor ${wave} cleared.`);
    setWave(wave + 1);
    exitPending = true;
    player.velX = 0.0;
    player.velY = 0.0;
    setTimeout(() => {
      resetLevelInOrder(true);
      exitPending = false;
    }, 100);
  }
}

export function pickSpriteAtCenter(basis) {
  //I wanted to move this outside of the function but was paranoid that it would act weird if window is resized. (Might be able to?)
  const HALF_WIDTH = document.getElementById("view").width >> 1;
  const center = HALF_WIDTH | 0; //conservative center
  const depth = zBuffer[center] || 1e9;
  let best = null;
  let bestDepth = 1e9;
  for (const s of sprites) {
    if (!s.alive) {
      continue;
    }
    const p = projectSprite(s, basis);
    if (!p) {
      continue;
    }
    if (FAR_PLANE > 0 && p.depth > FAR_PLANE) {
      continue;
    }
    if (
      center >= p.drawStartX &&
      center < p.drawEndX &&
      p.depth < depth + 0.1
    ) {
      if (p.depth < bestDepth) {
        best = s;
        bestDepth = p.depth;
      }
    }
  }
  return best;
}

export function randomEmptyTile(minDist = 2.0) {
  let tries = 0;
  while (tries++ < 200) {
    const x = ((Math.random() * (gameStateObject.MAP_W - 2)) | 0) + 1;
    const y = ((Math.random() * (gameStateObject.MAP_H - 2)) | 0) + 1;
    if (gameStateObject.MAP[y][x] !== 0) {
      continue;
    }
    const dx = x + 0.5 - player.x;
    const dy = y + 0.5 - player.y;
    if (Math.hypot(dx, dy) < minDist) {
      continue;
    }
    return { x, y };
  }
  return { x: 9, y: 9 };
}

export function openForcefieldRing() {
  const ex = EXIT_POS.x,
    ey = EXIT_POS.y;
  for (let y = ey - 1; y <= ey + 1; y++) {
    for (let x = ex - 1; x <= ex + 1; x++) {
      if (gameStateObject.MAP[y][x] === 7) {
        gameStateObject.MAP[y][x] = 0;
      }
    }
  }
}

export function removeAllFlesh() {
  const w = gameStateObject.MAP_W,
    h = gameStateObject.MAP_H;
  for (let y = 0; y < h; y++) {
    for (let x = 0; x < w; x++) {
      if (gameStateObject.MAP[y][x] === 7) {
        gameStateObject.MAP[y][x] = 0;
      }
    }
  }
}

export function buildForcefieldRing() {
  const ex = EXIT_POS.x,
    ey = EXIT_POS.y;
  for (let y = ey - 1; y <= ey + 1; y++) {
    for (let x = ex - 1; x <= ex + 1; x++) {
      if (x === ex && y === ey) {
        continue;
      }
      gameStateObject.MAP[y][x] = 7;
    }
  }
}

export function placeSprites(assets) {
  const { arrowQuiver } = assets;
  sprites.length = 0;

  if (rollDice(100) < 50) {
    for (let i = 0; i < rollDice(2) * ((gameStateObject.MAP_H / 20) | 0); i++) {
      const t = randomEmptyTile(1.0);
      sprites.push(
        spawnEntity(entityTypes.barrel, { x: t.x + 0.5, y: t.y + 0.5 })
      );
    }
  }

  //Spawn keycard

  let t = randomEmptyTile(4.0);
  sprites.push(spawnEntity(entityTypes.key, { x: t.x + 0.5, y: t.y + 0.5 }));

  //Spawn food

  t = randomEmptyTile(4.0);
  sprites.push(spawnEntity(entityTypes.food, { x: t.x + 0.5, y: t.y + 0.5 }));

  //SPawn arrow quivers
  for (
    let i = 0;
    i < 1 + ((wave / 3) | 0) * ((gameStateObject.MAP_H / 20) | 0);
    i++
  ) {
    if (
      (i <= 1 && rollDice(100) < 50) ||
      (i < 1 && player.ammo <= 0 && rollDice(100) < 80) ||
      rollDice(100) < 25
    ) {
      const at = randomEmptyTile(3.0);
      sprites.push({
        x: at.x + 0.5,
        y: at.y + 0.5,
        img: arrowQuiver,
        type: "arrows",
        alive: true,
        dist: 0,
        ground: true,
        scale: 0.25,
        floorBiasFrac: 0.04,
      });
    }
  }

  //Spawn enemies
  const wolfCount = Math.min(
    (2 + (wave - 1) * 2) * ((gameStateObject.MAP_H / 20) | 0),
    8
  );
  for (let i = 0; i < wolfCount; i++) {
    const t = randomEmptyTile(3.5);
    sprites.push(
      spawnEntity(entityTypes.entity, { x: t.x + 0.5, y: t.y + 0.5 })
    );
  }
}

export function updateBars() {
  hpBar.style.width = `${(player.health / player.maxHealth) * 100}%`;
  ammoBar.style.width = `${(player.ammo / 60) * 100}%`;
  hpText.textContent = Math.max(0, player.health);
  ammoText.textContent = player.ammo;
}

let msgTimer = 0;
let gameOverTimer = 0;
let isGameOver = false;
let gameOverPopupShown = false;
const navigationTriggered = false;

export function setMsg(t) {
  msg.textContent = t;
  msgTimer = 2.2;
}

export function addMsg(text) {
  const log = document.getElementById("gameLog");
  const items = log?.querySelector(".log-items");
  if (!items) {
    return;
  }
  const line = document.createElement("div");
  line.textContent = text;
  items.prepend(line);

  //Auto-scroll only when expanded
  if (!log.classList.contains("collapsed")) {
    requestAnimationFrame(() => {
      items.scrollTop = 0; //top
    });
  }
}

export function clearLog() {
  const items = document.querySelector("#gameLog .log-items");
  if (items) {
    items.innerHTML = "";
  }
}

export function tickMsg(dt) {
  if (msgTimer > 0) {
    msgTimer -= dt;
    if (msgTimer <= 0) {
      msg.textContent = player.hasBlueKey
        ? "Find the exit."
        : "Find the key card.";
    }
  }
}

export function checkGameOver() {
  if (isGameOver) {
    return;
  }
  if (player.health <= 0) {
    isGameOver = true;
    player.speed = 0;
    player.rotSpeed = 0;
    gameOverTimer = 2.0;
    addMsg("YOU DIED! Soul disconnecting from the node...");
  }
}

export function tickGameOver(dt) {
  if (!isGameOver) {
    return;
  }

  gameOverTimer -= dt;
  if (gameOverTimer <= 0) {
    showGameOverPopup();
  }
}

//Show the terminal-style game over popup
/* DO NOT FUCK WITH THIS CODE IT WAS A PAIN IN THE ASS TO MAKE WORK*/
function showGameOverPopup() {
  //Prevent multiple calls
  if (gameOverPopupShown) {
    return;
  }
  gameOverPopupShown = true; //Mark as shown
  const gameContainer = document.getElementById("game");
  if (gameContainer) {
    //Create popup dynamically with inline styles (showToast pattern)
    const popup = document.createElement("div");
    popup.style.position = "fixed";
    popup.style.top = "0";
    popup.style.left = "0";
    popup.style.width = "100vw";
    popup.style.height = "100vh";
    popup.style.background = "#ff0000";
    popup.style.display = "flex";
    popup.style.alignItems = "center";
    popup.style.justifyContent = "center";
    popup.style.zIndex = "999999";
    popup.style.fontFamily = '"Courier New", monospace';
    popup.style.opacity = "0";
    popup.style.transition = "opacity 2s ease-in";
    popup.innerHTML = `
      <div style="
        background: #000;
        border: 3px solid #04650d;
        color: #20b2db;
        width: 600px;
        max-width: 90vw;
        box-shadow: 0 0 20px #04650d;
        font-family: 'Courier New', monospace;
      ">
        <div style="
          background:#000;
          color: #04650d;
          padding: 8px 15px;
          display: flex;
          justify-content: space-between;
          font-weight: bold;
          font-size: 12px;
        ">
          <span style ="color: #FFFFFF; border: 1px solid #04650d;">Death...</span>
        </div>
        <div style="padding: 20px; min-height: 200px;">
          <div style="margin-bottom: 30px;">
            <div style="text-align: center; color: #FFFFFF; font-size: 32px; margin: 8px 0;">YOU HAVE DIED</div>
          </div>
          <div style="text-align: center; margin-top: 20px;">
            <button id="returnBtn" style="
              background: #000;
              border: 2px solid #04650d;
              color: #04650d;
              padding: 12px 24px;
              font-family: 'Courier New', monospace;
              font-size: 14px;
              font-weight: bold;
              cursor: pointer;
              text-transform: uppercase;
              letter-spacing: 1px;
            ">RETURN TO TERMINAL</button>
          </div>
        </div>
      </div>
    `;

    //Add to document.body like showToast (avoids game loop conflicts)
    document.body.appendChild(popup);

    //Add flood-protected event listener to the button
    const returnBtn = popup.querySelector("#returnBtn");
    if (returnBtn) {
      let buttonClicked = false;
      returnBtn.addEventListener("click", (e) => {
        e.preventDefault();
        if (buttonClicked) {
          return;
        } //Prevent flooding
        buttonClicked = true;
        setTimeout(() => {
          window.location.href = "../index.html";
        }, 100);
      });
    }

    //Trigger fade-in animation after a brief delay
    setTimeout(() => {
      popup.style.opacity = "1";
    }, 50);

    //Pause the game visually
    gameContainer.classList.add("game-paused");

    //Prevent game input while popup is shown
    keys.clear();
  }
}
/* YOU MAY FUCK WITH THE CODE BEYOND THIS POINT*/

export function resetLevel(changeMap = false) {
  if (changeMap) {
    ChangeMapLevel();
  }
  player.x = START_POS.x;
  player.y = START_POS.y;
  player.a = 0;
  player.hasBlueKey = false;
  gameStateObject.MAP[EXIT_POS.y][EXIT_POS.x] = 5;
  buildForcefieldRing();
  const assets = { arrowQuiver };
  placeSprites(assets);
  updateBars();
  addMsg(`Floor ${wave}: Find the keycard.`);
}

export function resetLevelInOrder(changeMap = false) {
  if (changeMap) {
    if (order >= mapDefinitions.length - 1) {
      ChangeMapLevel();
    } else {
      order += 1;
      ChangeMapLevel(order);
    }
  }
  player.x = START_POS.x;
  player.y = START_POS.y;
  player.a = 0;
  player.hasBlueKey = false;
  gameStateObject.MAP[EXIT_POS.y][EXIT_POS.x] = 5;
  buildForcefieldRing();
  const assets = { arrowQuiver };
  placeSprites(assets);
  updateBars();
  addMsg(`Floor ${wave}: Find the keycard.`);
}

export function hardReset() {
  setWave(1);
  ChangeMapLevel(0);
  resetLevel();
}

export function updateAI(dt) {
  for (const entity of sprites) {
    if (!entity.alive) {
      continue;
    }
    if (entity.ai) {
      entity.ai(entity, dt);
    }
  }
}<|MERGE_RESOLUTION|>--- conflicted
+++ resolved
@@ -27,10 +27,7 @@
   ENTITY_DAMAGE,
   MELEE_RANGE,
   WEAPON_COOLDOWN,
-<<<<<<< HEAD
   MAX_SPEED,
-=======
->>>>>>> c263121e
 } from "./Constants.js";
 import { sprites, wolfIdle, barrel, arrowQuiver, bow } from "./Sprites.js";
 import { entityTypes, spawnEntity } from "./Entities.js";
